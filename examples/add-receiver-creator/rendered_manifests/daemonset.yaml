--- conflicted
+++ resolved
@@ -32,11 +32,7 @@
         component: otel-collector-agent
         release: default
       annotations:
-<<<<<<< HEAD
-        checksum/config: e651c157b8d08e91b682b4c28364890b23ee2192ea27cee6b326b6f2375fdd90
-=======
-        checksum/config: fb891c02188fe4fca66c4128f9cc9c2f6450120a783cdf8697a3374abfb76d81
->>>>>>> 052b39a2
+        checksum/config: 9e049b9e31bcfdb3575fcc159be0eda542d1ffc07498322e6e9f5f880fc9e7ec
         kubectl.kubernetes.io/default-container: otel-collector
     spec:
       hostNetwork: true
