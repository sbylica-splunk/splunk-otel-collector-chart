--- conflicted
+++ resolved
@@ -32,11 +32,7 @@
         component: otel-collector-agent
         release: default
       annotations:
-<<<<<<< HEAD
-        checksum/config: f2cda1709cd7955f9868bd211c87345034a02c2488bd59c2d59f0a9fb468da94
-=======
-        checksum/config: 00887638ac7dec574eeb0170d28d936881888f3ec2359947070d16aefb002359
->>>>>>> 052b39a2
+        checksum/config: f52d663655794798e204cf93633faba8be7364fd69997d1d759d4ddbe0605af9
         kubectl.kubernetes.io/default-container: otel-collector
     spec:
       hostNetwork: true
