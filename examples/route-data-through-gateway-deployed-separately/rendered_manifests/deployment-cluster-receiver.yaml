---
# Source: splunk-otel-collector/templates/deployment-cluster-receiver.yaml
apiVersion: apps/v1
kind: Deployment
metadata:
  name: default-splunk-otel-collector-k8s-cluster-receiver
  namespace: default
  labels:
    app.kubernetes.io/name: splunk-otel-collector
    helm.sh/chart: splunk-otel-collector-0.94.0
    app.kubernetes.io/managed-by: Helm
    app.kubernetes.io/instance: default
    app.kubernetes.io/version: "0.94.0"
    app: splunk-otel-collector
    component: otel-k8s-cluster-receiver
    chart: splunk-otel-collector-0.94.0
    release: default
    heritage: Helm
    app.kubernetes.io/component: otel-k8s-cluster-receiver
spec:
  replicas: 1
  selector:
    matchLabels:
      app: splunk-otel-collector
      component: otel-k8s-cluster-receiver
      release: default
  template:
    metadata:
      labels:
        app: splunk-otel-collector
        component: otel-k8s-cluster-receiver
        release: default
      annotations:
<<<<<<< HEAD
        checksum/config: aa40b489cf6601e5fb605fbcc1e8172f3ab6c829e29a3340b92feea507660834
=======
        checksum/config: f81c0c8072fd015ec5db1447604b47eb285846358bc0a0b4634e49ee4be43c7c
>>>>>>> 052b39a2
    spec:
      serviceAccountName: default-splunk-otel-collector
      nodeSelector:
          kubernetes.io/os: linux
      containers:
      - name: otel-collector
        command:
        - /otelcol
        - --config=/conf/relay.yaml
        image: quay.io/signalfx/splunk-otel-collector:0.94.0
        imagePullPolicy: IfNotPresent
        env:
          - name: SPLUNK_MEMORY_TOTAL_MIB
            value: "500"
          - name: K8S_NODE_NAME
            valueFrom:
              fieldRef:
                fieldPath: spec.nodeName
          - name: K8S_POD_IP
            valueFrom:
              fieldRef:
                apiVersion: v1
                fieldPath: status.podIP
          - name: K8S_POD_NAME
            valueFrom:
              fieldRef:
                fieldPath: metadata.name
          - name: K8S_POD_UID
            valueFrom:
              fieldRef:
                fieldPath: metadata.uid
          - name: K8S_NAMESPACE
            valueFrom:
              fieldRef:
                fieldPath: metadata.namespace
          - name: SPLUNK_OBSERVABILITY_ACCESS_TOKEN
            valueFrom:
              secretKeyRef:
                name: default-splunk-otel-collector
                key: splunk_observability_access_token
        readinessProbe:
          httpGet:
            path: /
            port: 13133
        livenessProbe:
          httpGet:
            path: /
            port: 13133
        resources:
          limits:
            cpu: 200m
            memory: 500Mi
        volumeMounts:
        - mountPath: /conf
          name: collector-configmap
        - mountPath: /usr/lib/splunk-otel-collector/agent-bundle/run/collectd
          name: run-collectd
          readOnly: false
      terminationGracePeriodSeconds: 600
      volumes:
      - name: collector-configmap
        configMap:
          name: default-splunk-otel-collector-otel-k8s-cluster-receiver
          items:
            - key: relay
              path: relay.yaml
      - name: run-collectd
        emptyDir:
          sizeLimit: 25Mi<|MERGE_RESOLUTION|>--- conflicted
+++ resolved
@@ -31,11 +31,7 @@
         component: otel-k8s-cluster-receiver
         release: default
       annotations:
-<<<<<<< HEAD
-        checksum/config: aa40b489cf6601e5fb605fbcc1e8172f3ab6c829e29a3340b92feea507660834
-=======
-        checksum/config: f81c0c8072fd015ec5db1447604b47eb285846358bc0a0b4634e49ee4be43c7c
->>>>>>> 052b39a2
+        checksum/config: d7d168c37aa3624cbe0f7e8a9ee77126f4e89221d3942f69484d9a5eb54e3e73
     spec:
       serviceAccountName: default-splunk-otel-collector
       nodeSelector:
