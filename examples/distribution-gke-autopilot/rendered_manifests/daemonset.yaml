--- conflicted
+++ resolved
@@ -32,11 +32,7 @@
         component: otel-collector-agent
         release: default
       annotations:
-<<<<<<< HEAD
-        checksum/config: bffc6f5c8fc89bb87080925486199ecad4772d17522d15ee6395735de0e6ff9d
-=======
-        checksum/config: 4e0262854917f6f4c7b48327f9c775883d5ab64b92d21f95343fa2294e96ac97
->>>>>>> 052b39a2
+        checksum/config: 8f9e6f32b30d6b6a047ce553c840b3f77d5f91c641291ffeb414e7f654c4aae7
         kubectl.kubernetes.io/default-container: otel-collector
     spec:
       hostNetwork: true
