---
# Source: splunk-otel-collector/templates/daemonset.yaml
apiVersion: apps/v1
kind: DaemonSet
metadata:
  name: default-splunk-otel-collector-agent
  namespace: default
  labels:
    app.kubernetes.io/name: splunk-otel-collector
    helm.sh/chart: splunk-otel-collector-0.94.0
    app.kubernetes.io/managed-by: Helm
    app.kubernetes.io/instance: default
    app.kubernetes.io/version: "0.94.0"
    app: splunk-otel-collector
    component: otel-collector-agent
    chart: splunk-otel-collector-0.94.0
    release: default
    heritage: Helm
    engine: fluentd
spec:
  updateStrategy:
    type: RollingUpdate
    rollingUpdate:
      maxUnavailable: 1
  selector:
    matchLabels:
      app: splunk-otel-collector
      release: default
  template:
    metadata:
      labels:
        app: splunk-otel-collector
        component: otel-collector-agent
        release: default
      annotations:
<<<<<<< HEAD
        checksum/config: f2c4a5b69b74bbb0fdd84836cef8e6d599823b21511d38a5379f1c49ca6f7bd9
=======
        checksum/config: aa8f89a71b5520c00f4508f87031a7ca197241c54657a4263dc1e34827c318b4
>>>>>>> 052b39a2
        kubectl.kubernetes.io/default-container: otel-collector
    spec:
      hostNetwork: true
      dnsPolicy: ClusterFirstWithHostNet
      serviceAccountName: default-splunk-otel-collector
      nodeSelector:
        kubernetes.io/os: linux
      tolerations:
        
        - effect: NoSchedule
          key: node-role.kubernetes.io/master
        - effect: NoSchedule
          key: node-role.kubernetes.io/control-plane
      initContainers:
        - name: prepare-fluentd-config
          image: splunk/fluentd-hec:1.3.3
          imagePullPolicy: IfNotPresent
          command: [ "sh", "-c"]
          securityContext:
            runAsUser: 0
          args:
            - cp /fluentd/etc/common/* /fluentd/etc/;
              if [ "${LOG_FORMAT_TYPE}" == "json" ] || [ "$(ls /var/lib/docker/containers/*/*json.log 2>/dev/null | wc -l)" != "0" ]; then
                  cp /fluentd/etc/json/* /fluentd/etc/;
              fi;
          env:
            - name: LOG_FORMAT_TYPE
              value: ""
          resources:
            limits:
              cpu: 200m
              memory: 500Mi
          volumeMounts:
            - name: varlogdest
              mountPath: /var/lib/docker/containers
              readOnly: true
            - name: fluentd-config
              mountPath: /fluentd/etc
            - name: fluentd-config-common
              mountPath: /fluentd/etc/common
            - name: fluentd-config-json
              mountPath: /fluentd/etc/json
      containers:
      - name: fluentd
        image: splunk/fluentd-hec:1.3.3
        imagePullPolicy: IfNotPresent
        securityContext:
          
          runAsUser: 0
        env:
          - name: K8S_NODE_NAME
            valueFrom:
              fieldRef:
                fieldPath: spec.nodeName
          - name: MY_NAMESPACE
            valueFrom:
              fieldRef:
                fieldPath: metadata.namespace
          - name: MY_POD_NAME
            valueFrom:
              fieldRef:
                fieldPath: metadata.name
        resources:
          limits:
            cpu: 500m
            memory: 500Mi
          requests:
            cpu: 100m
            memory: 200Mi
        volumeMounts:
        - name: varlog
          mountPath: /var/log
        - name: varlogdest
          mountPath: /var/lib/docker/containers
          readOnly: true
        - name: journallogpath
          mountPath: "/run/log/journal"
          readOnly: true
        - name: fluentd-config
          mountPath: /fluentd/etc
        - name: tmp
          mountPath: /tmp
      - name: otel-collector
        command:
        - /otelcol
        - --config=/conf/relay.yaml
        ports:
        - name: fluentforward
          containerPort: 8006
          hostPort: 8006
          protocol: TCP
        - name: jaeger-grpc
          containerPort: 14250
          hostPort: 14250
          protocol: TCP
        - name: jaeger-thrift
          containerPort: 14268
          hostPort: 14268
          protocol: TCP
        - name: otlp
          containerPort: 4317
          hostPort: 4317
          protocol: TCP
        - name: otlp-http
          containerPort: 4318
          protocol: TCP
        - name: otlp-http-old
          containerPort: 55681
          protocol: TCP
        - name: sfx-forwarder
          containerPort: 9080
          hostPort: 9080
          protocol: TCP
        - name: signalfx
          containerPort: 9943
          hostPort: 9943
          protocol: TCP
        - name: zipkin
          containerPort: 9411
          hostPort: 9411
          protocol: TCP
        image: quay.io/signalfx/splunk-otel-collector:0.94.0
        imagePullPolicy: IfNotPresent
        env:
          - name: SPLUNK_MEMORY_TOTAL_MIB
            value: "500"
          - name: K8S_NODE_NAME
            valueFrom:
              fieldRef:
                fieldPath: spec.nodeName
          - name: K8S_NODE_IP
            valueFrom:
              fieldRef:
                apiVersion: v1
                fieldPath: status.hostIP
          - name: K8S_POD_IP
            valueFrom:
              fieldRef:
                apiVersion: v1
                fieldPath: status.podIP
          - name: K8S_POD_NAME
            valueFrom:
              fieldRef:
                fieldPath: metadata.name
          - name: K8S_POD_UID
            valueFrom:
              fieldRef:
                fieldPath: metadata.uid
          - name: K8S_NAMESPACE
            valueFrom:
              fieldRef:
                fieldPath: metadata.namespace
          - name: SPLUNK_OBSERVABILITY_ACCESS_TOKEN
            valueFrom:
              secretKeyRef:
                name: default-splunk-otel-collector
                key: splunk_observability_access_token
          # Env variables for host metrics receiver
          - name: HOST_PROC
            value: /hostfs/proc
          - name: HOST_SYS
            value: /hostfs/sys
          - name: HOST_ETC
            value: /hostfs/etc
          - name: HOST_VAR
            value: /hostfs/var
          - name: HOST_RUN
            value: /hostfs/run
          - name: HOST_DEV
            value: /hostfs/dev
          # until https://github.com/open-telemetry/opentelemetry-collector-contrib/issues/5879
          # is resolved fall back to previous gopsutil mountinfo path:
          # https://github.com/shirou/gopsutil/issues/1271
          - name: HOST_PROC_MOUNTINFO
            value: /proc/self/mountinfo

        readinessProbe:
          httpGet:
            path: /
            port: 13133
        livenessProbe:
          httpGet:
            path: /
            port: 13133
        resources:
          limits:
            cpu: 200m
            memory: 500Mi
        volumeMounts:
        - mountPath: /conf
          name: otel-configmap
        - mountPath: /hostfs/dev
          name: host-dev
          readOnly: true
        - mountPath: /hostfs/etc
          name: host-etc
          readOnly: true
        - mountPath: /hostfs/proc
          name: host-proc
          readOnly: true
        - mountPath: /hostfs/run/udev/data
          name: host-run-udev-data
          readOnly: true
        - mountPath: /hostfs/sys
          name: host-sys
          readOnly: true
        - mountPath: /hostfs/var/run/utmp
          name: host-var-run-utmp
          readOnly: true
        - mountPath: /usr/lib/splunk-otel-collector/agent-bundle/run/collectd
          name: run-collectd
          readOnly: false
      terminationGracePeriodSeconds: 600
      volumes:
      - name: run-collectd
        emptyDir:
          sizeLimit: 25Mi
      - name: varlog
        hostPath:
          path: /var/log
      - name: varlogdest
        hostPath:
          path: /var/lib/docker/containers
      - name: journallogpath
        hostPath:
          path: "/run/log/journal"
      - name: fluentd-config
        emptyDir: {}
      - name: fluentd-config-common
        configMap:
          name: default-splunk-otel-collector-fluentd
      - name: fluentd-config-cri
        configMap:
          name: default-splunk-otel-collector-fluentd-cri
      - name: fluentd-config-json
        configMap:
          name: default-splunk-otel-collector-fluentd-json
      - name: tmp
        emptyDir: {}
      - name: host-dev
        hostPath:
          path: /dev
      - name: host-etc
        hostPath:
          path: /etc
      - name: host-proc
        hostPath:
          path: /proc
      - name: host-run-udev-data
        hostPath:
          path: /run/udev/data
      - name: host-sys
        hostPath:
          path: /sys
      - name: host-var-run-utmp
        hostPath:
          path: /var/run/utmp
      - name: otel-configmap
        configMap:
          name: default-splunk-otel-collector-otel-agent
          items:
            - key: relay
              path: relay.yaml<|MERGE_RESOLUTION|>--- conflicted
+++ resolved
@@ -33,11 +33,7 @@
         component: otel-collector-agent
         release: default
       annotations:
-<<<<<<< HEAD
-        checksum/config: f2c4a5b69b74bbb0fdd84836cef8e6d599823b21511d38a5379f1c49ca6f7bd9
-=======
-        checksum/config: aa8f89a71b5520c00f4508f87031a7ca197241c54657a4263dc1e34827c318b4
->>>>>>> 052b39a2
+        checksum/config: f2be78456108e74f041f6e6317e8a147bf0a12baf6a11789d47cf5a1a0c66490
         kubectl.kubernetes.io/default-container: otel-collector
     spec:
       hostNetwork: true
