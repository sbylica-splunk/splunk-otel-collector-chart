---
# Source: splunk-otel-collector/templates/daemonset.yaml
apiVersion: apps/v1
kind: DaemonSet
metadata:
  name: default-splunk-otel-collector-agent
  namespace: default
  labels:
    app.kubernetes.io/name: splunk-otel-collector
    helm.sh/chart: splunk-otel-collector-0.94.0
    app.kubernetes.io/managed-by: Helm
    app.kubernetes.io/instance: default
    app.kubernetes.io/version: "0.94.0"
    app: splunk-otel-collector
    component: otel-collector-agent
    chart: splunk-otel-collector-0.94.0
    release: default
    heritage: Helm
spec:
  updateStrategy:
    type: RollingUpdate
    rollingUpdate:
      maxUnavailable: 1
  selector:
    matchLabels:
      app: splunk-otel-collector
      release: default
  template:
    metadata:
      labels:
        app: splunk-otel-collector
        component: otel-collector-agent
        release: default
      annotations:
<<<<<<< HEAD
        checksum/config: 22d74fec09c97a1c69cfa143a2a13a28e0959b6873acd2a9b40b3cc707142f9e
=======
        checksum/config: a01bcbf6a4de87b3b1e3968d4a6b0674a37178badea88db740bd59f419a49138
>>>>>>> 052b39a2
        kubectl.kubernetes.io/default-container: otel-collector
    spec:
      hostNetwork: true
      dnsPolicy: ClusterFirstWithHostNet
      serviceAccountName: default-splunk-otel-collector
      nodeSelector:
        kubernetes.io/os: linux
      tolerations:
        
        - effect: NoSchedule
          key: node-role.kubernetes.io/master
        - effect: NoSchedule
          key: node-role.kubernetes.io/control-plane
      initContainers:
        - name: migrate-checkpoint
          image: quay.io/signalfx/splunk-otel-collector:0.94.0
          imagePullPolicy: IfNotPresent
          command: ["/migratecheckpoint"]
          securityContext:
            runAsUser: 0
          env:
          - name: CONTAINER_LOG_PATH_FLUENTD
            value: "/var/log/splunk-fluentd-containers.log.pos"
          - name: CONTAINER_LOG_PATH_OTEL
            value: "/var/addon/splunk/otel_pos/receiver_filelog_"
          - name: CUSTOM_LOG_PATH_FLUENTD
            value: "/var/log/splunk-fluentd-*.pos"
          - name: CUSTOM_LOG_PATH_OTEL
            value: "/var/addon/splunk/otel_pos/receiver_filelog_"
          - name: CUSTOM_LOG_CAPTURE_REGEX
            value: '\/var\/log\/splunk\-fluentd\-(?P<name>[\w0-9-_]+)\.pos'
          - name: JOURNALD_LOG_PATH_FLUENTD
            value: "/var/log/splunkd-fluentd-journald-*.pos.json"
          - name: JOURNALD_LOG_PATH_OTEL
            value: "/var/addon/splunk/otel_pos/receiver_journald_"
          - name: JOURNALD_LOG_CAPTURE_REGEX
            value: '\/splunkd\-fluentd\-journald\-(?P<name>[\w0-9-_]+)\.pos\.json'
          resources:
            limits:
              cpu: 200m
              memory: 500Mi
          volumeMounts:
            - name: checkpoint
              mountPath: /var/addon/splunk/otel_pos
            - name: varlog
              mountPath: /var/log
            - name: varlibdockercontainers
              mountPath: /var/lib/docker/containers
      containers:
      - name: otel-collector
        command:
        - /otelcol
        - --config=/conf/relay.yaml
        ports:
        - name: fluentforward
          containerPort: 8006
          hostPort: 8006
          protocol: TCP
        - name: jaeger-grpc
          containerPort: 14250
          hostPort: 14250
          protocol: TCP
        - name: jaeger-thrift
          containerPort: 14268
          hostPort: 14268
          protocol: TCP
        - name: otlp
          containerPort: 4317
          hostPort: 4317
          protocol: TCP
        - name: otlp-http
          containerPort: 4318
          protocol: TCP
        - name: otlp-http-old
          containerPort: 55681
          protocol: TCP
        - name: sfx-forwarder
          containerPort: 9080
          hostPort: 9080
          protocol: TCP
        - name: signalfx
          containerPort: 9943
          hostPort: 9943
          protocol: TCP
        - name: zipkin
          containerPort: 9411
          hostPort: 9411
          protocol: TCP
        image: quay.io/signalfx/splunk-otel-collector:0.94.0
        imagePullPolicy: IfNotPresent
        securityContext:
          runAsUser: 0
        env:
          - name: SPLUNK_MEMORY_TOTAL_MIB
            value: "500"
          - name: K8S_NODE_NAME
            valueFrom:
              fieldRef:
                fieldPath: spec.nodeName
          - name: K8S_NODE_IP
            valueFrom:
              fieldRef:
                apiVersion: v1
                fieldPath: status.hostIP
          - name: K8S_POD_IP
            valueFrom:
              fieldRef:
                apiVersion: v1
                fieldPath: status.podIP
          - name: K8S_POD_NAME
            valueFrom:
              fieldRef:
                fieldPath: metadata.name
          - name: K8S_POD_UID
            valueFrom:
              fieldRef:
                fieldPath: metadata.uid
          - name: K8S_NAMESPACE
            valueFrom:
              fieldRef:
                fieldPath: metadata.namespace
          - name: SPLUNK_OBSERVABILITY_ACCESS_TOKEN
            valueFrom:
              secretKeyRef:
                name: default-splunk-otel-collector
                key: splunk_observability_access_token
          # Env variables for host metrics receiver
          - name: HOST_PROC
            value: /hostfs/proc
          - name: HOST_SYS
            value: /hostfs/sys
          - name: HOST_ETC
            value: /hostfs/etc
          - name: HOST_VAR
            value: /hostfs/var
          - name: HOST_RUN
            value: /hostfs/run
          - name: HOST_DEV
            value: /hostfs/dev
          # until https://github.com/open-telemetry/opentelemetry-collector-contrib/issues/5879
          # is resolved fall back to previous gopsutil mountinfo path:
          # https://github.com/shirou/gopsutil/issues/1271
          - name: HOST_PROC_MOUNTINFO
            value: /proc/self/mountinfo

        readinessProbe:
          httpGet:
            path: /
            port: 13133
        livenessProbe:
          httpGet:
            path: /
            port: 13133
        resources:
          limits:
            cpu: 200m
            memory: 500Mi
        volumeMounts:
        - mountPath: /conf
          name: otel-configmap
        - mountPath: /hostfs/dev
          name: host-dev
          readOnly: true
        - mountPath: /hostfs/etc
          name: host-etc
          readOnly: true
        - mountPath: /hostfs/proc
          name: host-proc
          readOnly: true
        - mountPath: /hostfs/run/udev/data
          name: host-run-udev-data
          readOnly: true
        - mountPath: /hostfs/sys
          name: host-sys
          readOnly: true
        - mountPath: /hostfs/var/run/utmp
          name: host-var-run-utmp
          readOnly: true
        - name: varlog
          mountPath: /var/log
          readOnly: true
        - name: varlibdockercontainers
          mountPath: /var/lib/docker/containers
          readOnly: true
        - name: checkpoint
          mountPath: /var/addon/splunk/otel_pos
        - mountPath: /usr/lib/splunk-otel-collector/agent-bundle/run/collectd
          name: run-collectd
          readOnly: false
      terminationGracePeriodSeconds: 600
      volumes:
      - name: run-collectd
        emptyDir:
          sizeLimit: 25Mi
      - name: varlog
        hostPath:
          path: /var/log
      - name: varlibdockercontainers
        hostPath:
          path: /var/lib/docker/containers
      - name: checkpoint
        hostPath:
          path: /var/addon/splunk/otel_pos
          type: DirectoryOrCreate
      - name: host-dev
        hostPath:
          path: /dev
      - name: host-etc
        hostPath:
          path: /etc
      - name: host-proc
        hostPath:
          path: /proc
      - name: host-run-udev-data
        hostPath:
          path: /run/udev/data
      - name: host-sys
        hostPath:
          path: /sys
      - name: host-var-run-utmp
        hostPath:
          path: /var/run/utmp
      - name: otel-configmap
        configMap:
          name: default-splunk-otel-collector-otel-agent
          items:
            - key: relay
              path: relay.yaml<|MERGE_RESOLUTION|>--- conflicted
+++ resolved
@@ -32,11 +32,7 @@
         component: otel-collector-agent
         release: default
       annotations:
-<<<<<<< HEAD
-        checksum/config: 22d74fec09c97a1c69cfa143a2a13a28e0959b6873acd2a9b40b3cc707142f9e
-=======
-        checksum/config: a01bcbf6a4de87b3b1e3968d4a6b0674a37178badea88db740bd59f419a49138
->>>>>>> 052b39a2
+        checksum/config: 2e9911bab86656107404992fd35fd5a92751925a2fb18b69a1236a01e910b91b
         kubectl.kubernetes.io/default-container: otel-collector
     spec:
       hostNetwork: true
