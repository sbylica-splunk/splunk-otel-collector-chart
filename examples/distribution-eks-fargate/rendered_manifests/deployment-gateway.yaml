--- conflicted
+++ resolved
@@ -31,11 +31,7 @@
         component: otel-collector
         release: default
       annotations:
-<<<<<<< HEAD
-        checksum/config: e9ee7eddc697f46165b84e579aae6ad4e62ac0fd0ff344febcf68626cfac682d
-=======
-        checksum/config: e7e5ebe1b727fa38a44f4097e01fcfb8dfedbf93124e070ee4cf0d7e1006d6a9
->>>>>>> 052b39a2
+        checksum/config: 904c1c59729c8f42cd0468cccee50fedacddcb157ee0d20a202aa7d6854fbda9
     spec:
       serviceAccountName: default-splunk-otel-collector
       nodeSelector:
