---
# Source: splunk-otel-collector/templates/daemonset.yaml
apiVersion: apps/v1
kind: DaemonSet
metadata:
  name: default-splunk-otel-collector-agent
  namespace: default
  labels:
    app.kubernetes.io/name: splunk-otel-collector
    helm.sh/chart: splunk-otel-collector-0.94.0
    app.kubernetes.io/managed-by: Helm
    app.kubernetes.io/instance: default
    app.kubernetes.io/version: "0.94.0"
    app: splunk-otel-collector
    component: otel-collector-agent
    chart: splunk-otel-collector-0.94.0
    release: default
    heritage: Helm
spec:
  updateStrategy:
    type: RollingUpdate
    rollingUpdate:
      maxUnavailable: 1
  selector:
    matchLabels:
      app: splunk-otel-collector
      release: default
  template:
    metadata:
      labels:
        app: splunk-otel-collector
        component: otel-collector-agent
        release: default
      annotations:
<<<<<<< HEAD
        checksum/config: c291615382d6422f405c3fb3a9b90d161ef9576d06db48528b9f304870a1aa91
=======
        checksum/config: fed953247fd3f277b3411e9830b95fb7f9d65857cf07cb651f309242f76ed708
>>>>>>> 052b39a2
        kubectl.kubernetes.io/default-container: otel-collector
    spec:
      dnsPolicy: ClusterFirstWithHostNet
      serviceAccountName: default-splunk-otel-collector
      nodeSelector:
        kubernetes.io/os: windows
      tolerations:
        
        - effect: NoSchedule
          key: node-role.kubernetes.io/master
        - effect: NoSchedule
          key: node-role.kubernetes.io/control-plane
      containers:
      - name: otel-collector
        command:
        - powershell.exe
        - -command
        - .\otelcol.exe
        - --config=C:\\conf\relay.yaml
        ports:
        - name: fluentforward
          containerPort: 8006
          hostPort: 8006
          protocol: TCP
        - name: jaeger-grpc
          containerPort: 14250
          hostPort: 14250
          protocol: TCP
        - name: jaeger-thrift
          containerPort: 14268
          hostPort: 14268
          protocol: TCP
        - name: otlp
          containerPort: 4317
          hostPort: 4317
          protocol: TCP
        - name: otlp-http
          containerPort: 4318
          protocol: TCP
        - name: otlp-http-old
          containerPort: 55681
          protocol: TCP
        - name: sfx-forwarder
          containerPort: 9080
          hostPort: 9080
          protocol: TCP
        - name: signalfx
          containerPort: 9943
          hostPort: 9943
          protocol: TCP
        - name: zipkin
          containerPort: 9411
          hostPort: 9411
          protocol: TCP
        image: quay.io/signalfx/splunk-otel-collector-windows:0.94.0
        imagePullPolicy: IfNotPresent
        securityContext:
          windowsOptions:
            runAsUserName: ContainerAdministrator
        env:
          - name: SPLUNK_MEMORY_TOTAL_MIB
            value: "500"
          - name: K8S_NODE_NAME
            valueFrom:
              fieldRef:
                fieldPath: spec.nodeName
          - name: K8S_NODE_IP
            valueFrom:
              fieldRef:
                apiVersion: v1
                fieldPath: status.hostIP
          - name: K8S_POD_IP
            valueFrom:
              fieldRef:
                apiVersion: v1
                fieldPath: status.podIP
          - name: K8S_POD_NAME
            valueFrom:
              fieldRef:
                fieldPath: metadata.name
          - name: K8S_POD_UID
            valueFrom:
              fieldRef:
                fieldPath: metadata.uid
          - name: K8S_NAMESPACE
            valueFrom:
              fieldRef:
                fieldPath: metadata.namespace
          - name: SPLUNK_OBSERVABILITY_ACCESS_TOKEN
            valueFrom:
              secretKeyRef:
                name: default-splunk-otel-collector
                key: splunk_observability_access_token
          # Env variables for host metrics receiver
          - name: HOST_PROC
            value: C:\hostfs\proc
          - name: HOST_SYS
            value: C:\hostfs\sys
          - name: HOST_ETC
            value: C:\hostfs\etc
          - name: HOST_VAR
            value: C:\hostfs\var
          - name: HOST_RUN
            value: C:\hostfs\run
          - name: HOST_DEV
            value: C:\hostfs\dev

        readinessProbe:
          initialDelaySeconds: 60
          httpGet:
            path: /
            port: 13133
        livenessProbe:
          initialDelaySeconds: 60
          httpGet:
            path: /
            port: 13133
        resources:
          limits:
            cpu: 200m
            memory: 500Mi
        volumeMounts:
        - mountPath: C:\conf
          name: otel-configmap
        - mountPath: "C:\\hostfs"
          name: hostfs
          readOnly: true
        - name: varlog
          mountPath: C:\var\log
          readOnly: true
          # C:\ProgramData mount is needed for access to container storage in C:\ProgramData\docker\containers and C:\ProgramData\containerd\root.
        - name: programdata
          mountPath: C:\ProgramData
          readOnly: true
        - name: checkpoint
          mountPath: /var/addon/splunk/otel_pos
        - mountPath: /usr/lib/splunk-otel-collector/agent-bundle/run/collectd
          name: run-collectd
          readOnly: false
      terminationGracePeriodSeconds: 600
      volumes:
      - name: run-collectd
        emptyDir:
          sizeLimit: 25Mi
      - name: varlog
        hostPath:
          path: C:\var\log
      - name: programdata
        hostPath:
          path: C:\ProgramData
      - name: checkpoint
        hostPath:
          path: /var/addon/splunk/otel_pos
          type: DirectoryOrCreate
      - name: hostfs
        hostPath:
          path: "C:\\"
      - name: otel-configmap
        configMap:
          name: default-splunk-otel-collector-otel-agent
          items:
            - key: relay
              path: relay.yaml<|MERGE_RESOLUTION|>--- conflicted
+++ resolved
@@ -32,11 +32,7 @@
         component: otel-collector-agent
         release: default
       annotations:
-<<<<<<< HEAD
-        checksum/config: c291615382d6422f405c3fb3a9b90d161ef9576d06db48528b9f304870a1aa91
-=======
-        checksum/config: fed953247fd3f277b3411e9830b95fb7f9d65857cf07cb651f309242f76ed708
->>>>>>> 052b39a2
+        checksum/config: db21a98c54d101e8828e4669e8fc60df9a3514d3b1fc88d4f6337fd67fbac949
         kubectl.kubernetes.io/default-container: otel-collector
     spec:
       dnsPolicy: ClusterFirstWithHostNet
