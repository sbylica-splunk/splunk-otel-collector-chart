---
# Source: splunk-otel-collector/templates/daemonset.yaml
apiVersion: apps/v1
kind: DaemonSet
metadata:
  name: default-splunk-otel-collector-agent
  namespace: default
  labels:
    app.kubernetes.io/name: splunk-otel-collector
    helm.sh/chart: splunk-otel-collector-0.94.0
    app.kubernetes.io/managed-by: Helm
    app.kubernetes.io/instance: default
    app.kubernetes.io/version: "0.94.0"
    app: splunk-otel-collector
    component: otel-collector-agent
    chart: splunk-otel-collector-0.94.0
    release: default
    heritage: Helm
    engine: fluentd
spec:
  updateStrategy:
    type: RollingUpdate
    rollingUpdate:
      maxUnavailable: 1
  selector:
    matchLabels:
      app: splunk-otel-collector
      release: default
  template:
    metadata:
      labels:
        app: splunk-otel-collector
        component: otel-collector-agent
        release: default
      annotations:
<<<<<<< HEAD
        checksum/config: 4e8096073e9c0449444ecea26e59a93a7305b633dfa577b1200aca17da8f1d7a
=======
        checksum/config: cdf16a747bd0e1820d99440835a40edcfd028138f4bacb6b08eff4126db5baeb
>>>>>>> 052b39a2
        kubectl.kubernetes.io/default-container: otel-collector
    spec:
      hostNetwork: true
      dnsPolicy: ClusterFirstWithHostNet
      serviceAccountName: default-splunk-otel-collector
      nodeSelector:
        kubernetes.io/os: linux
      tolerations:
        
        - effect: NoSchedule
          key: node-role.kubernetes.io/master
        - effect: NoSchedule
          key: node-role.kubernetes.io/control-plane
      initContainers:
        - name: prepare-fluentd-config
          image: splunk/fluentd-hec:1.3.3
          imagePullPolicy: IfNotPresent
          command: [ "sh", "-c"]
          securityContext:
            runAsUser: 0
          args:
            - cp /fluentd/etc/common/* /fluentd/etc/;
              if [ "${LOG_FORMAT_TYPE}" == "json" ] || [ "$(ls /var/lib/docker/containers/*/*json.log 2>/dev/null | wc -l)" != "0" ]; then
                  cp /fluentd/etc/json/* /fluentd/etc/;
              fi;
          env:
            - name: LOG_FORMAT_TYPE
              value: ""
          resources:
            limits:
              cpu: 200m
              memory: 500Mi
          volumeMounts:
            - name: varlogdest
              mountPath: /var/lib/docker/containers
              readOnly: true
            - name: fluentd-config
              mountPath: /fluentd/etc
            - name: fluentd-config-common
              mountPath: /fluentd/etc/common
            - name: fluentd-config-json
              mountPath: /fluentd/etc/json
      containers:
      - name: fluentd
        image: splunk/fluentd-hec:1.3.3
        imagePullPolicy: IfNotPresent
        securityContext:
          
          runAsUser: 0
        env:
          - name: K8S_NODE_NAME
            valueFrom:
              fieldRef:
                fieldPath: spec.nodeName
          - name: MY_NAMESPACE
            valueFrom:
              fieldRef:
                fieldPath: metadata.namespace
          - name: MY_POD_NAME
            valueFrom:
              fieldRef:
                fieldPath: metadata.name
        resources:
          limits:
            cpu: 500m
            memory: 500Mi
          requests:
            cpu: 100m
            memory: 200Mi
        volumeMounts:
        - name: varlog
          mountPath: /var/log
        - name: varlogdest
          mountPath: /var/lib/docker/containers
          readOnly: true
        - name: journallogpath
          mountPath: "/run/log/journal"
          readOnly: true
        - name: fluentd-config
          mountPath: /fluentd/etc
        - name: tmp
          mountPath: /tmp
      - name: otel-collector
        command:
        - /otelcol
        - --config=/conf/relay.yaml
        ports:
        - name: fluentforward
          containerPort: 8006
          hostPort: 8006
          protocol: TCP
        - name: jaeger-grpc
          containerPort: 14250
          hostPort: 14250
          protocol: TCP
        - name: jaeger-thrift
          containerPort: 14268
          hostPort: 14268
          protocol: TCP
        - name: otlp
          containerPort: 4317
          hostPort: 4317
          protocol: TCP
        - name: otlp-http
          containerPort: 4318
          protocol: TCP
        - name: otlp-http-old
          containerPort: 55681
          protocol: TCP
        - name: sfx-forwarder
          containerPort: 9080
          hostPort: 9080
          protocol: TCP
        - name: signalfx
          containerPort: 9943
          hostPort: 9943
          protocol: TCP
        - name: zipkin
          containerPort: 9411
          hostPort: 9411
          protocol: TCP
        image: quay.io/signalfx/splunk-otel-collector:0.94.0
        imagePullPolicy: IfNotPresent
        env:
          - name: SPLUNK_MEMORY_TOTAL_MIB
            value: "500"
          - name: K8S_NODE_NAME
            valueFrom:
              fieldRef:
                fieldPath: spec.nodeName
          - name: K8S_NODE_IP
            valueFrom:
              fieldRef:
                apiVersion: v1
                fieldPath: status.hostIP
          - name: K8S_POD_IP
            valueFrom:
              fieldRef:
                apiVersion: v1
                fieldPath: status.podIP
          - name: K8S_POD_NAME
            valueFrom:
              fieldRef:
                fieldPath: metadata.name
          - name: K8S_POD_UID
            valueFrom:
              fieldRef:
                fieldPath: metadata.uid
          - name: K8S_NAMESPACE
            valueFrom:
              fieldRef:
                fieldPath: metadata.namespace
          - name: SPLUNK_OBSERVABILITY_ACCESS_TOKEN
            valueFrom:
              secretKeyRef:
                name: default-splunk-otel-collector
                key: splunk_observability_access_token
          # Env variables for host metrics receiver
          - name: HOST_PROC
            value: /hostfs/proc
          - name: HOST_SYS
            value: /hostfs/sys
          - name: HOST_ETC
            value: /hostfs/etc
          - name: HOST_VAR
            value: /hostfs/var
          - name: HOST_RUN
            value: /hostfs/run
          - name: HOST_DEV
            value: /hostfs/dev
          # until https://github.com/open-telemetry/opentelemetry-collector-contrib/issues/5879
          # is resolved fall back to previous gopsutil mountinfo path:
          # https://github.com/shirou/gopsutil/issues/1271
          - name: HOST_PROC_MOUNTINFO
            value: /proc/self/mountinfo

        readinessProbe:
          httpGet:
            path: /
            port: 13133
        livenessProbe:
          httpGet:
            path: /
            port: 13133
        resources:
          limits:
            cpu: 200m
            memory: 500Mi
        volumeMounts:
        - mountPath: /conf
          name: otel-configmap
        - mountPath: /hostfs/dev
          name: host-dev
          readOnly: true
        - mountPath: /hostfs/etc
          name: host-etc
          readOnly: true
        - mountPath: /hostfs/proc
          name: host-proc
          readOnly: true
        - mountPath: /hostfs/run/udev/data
          name: host-run-udev-data
          readOnly: true
        - mountPath: /hostfs/sys
          name: host-sys
          readOnly: true
        - mountPath: /hostfs/var/run/utmp
          name: host-var-run-utmp
          readOnly: true
        - mountPath: /usr/lib/splunk-otel-collector/agent-bundle/run/collectd
          name: run-collectd
          readOnly: false
      terminationGracePeriodSeconds: 600
      volumes:
      - name: run-collectd
        emptyDir:
          sizeLimit: 25Mi
      - name: varlog
        hostPath:
          path: /var/log
      - name: varlogdest
        hostPath:
          path: /var/lib/docker/containers
      - name: journallogpath
        hostPath:
          path: "/run/log/journal"
      - name: fluentd-config
        emptyDir: {}
      - name: fluentd-config-common
        configMap:
          name: default-splunk-otel-collector-fluentd
      - name: fluentd-config-cri
        configMap:
          name: default-splunk-otel-collector-fluentd-cri
      - name: fluentd-config-json
        configMap:
          name: default-splunk-otel-collector-fluentd-json
      - name: tmp
        emptyDir: {}
      - name: host-dev
        hostPath:
          path: /dev
      - name: host-etc
        hostPath:
          path: /etc
      - name: host-proc
        hostPath:
          path: /proc
      - name: host-run-udev-data
        hostPath:
          path: /run/udev/data
      - name: host-sys
        hostPath:
          path: /sys
      - name: host-var-run-utmp
        hostPath:
          path: /var/run/utmp
      - name: otel-configmap
        configMap:
          name: default-splunk-otel-collector-otel-agent
          items:
            - key: relay
              path: relay.yaml<|MERGE_RESOLUTION|>--- conflicted
+++ resolved
@@ -33,11 +33,7 @@
         component: otel-collector-agent
         release: default
       annotations:
-<<<<<<< HEAD
-        checksum/config: 4e8096073e9c0449444ecea26e59a93a7305b633dfa577b1200aca17da8f1d7a
-=======
-        checksum/config: cdf16a747bd0e1820d99440835a40edcfd028138f4bacb6b08eff4126db5baeb
->>>>>>> 052b39a2
+        checksum/config: ddff6fca06c1cfbc85e1d89a75bec495df225b9bf79c523d7ab5f1d7c31f76da
         kubectl.kubernetes.io/default-container: otel-collector
     spec:
       hostNetwork: true
