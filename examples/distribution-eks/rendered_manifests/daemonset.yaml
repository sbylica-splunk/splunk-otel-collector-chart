---
# Source: splunk-otel-collector/templates/daemonset.yaml
apiVersion: apps/v1
kind: DaemonSet
metadata:
  name: default-splunk-otel-collector-agent
  namespace: default
  labels:
    app.kubernetes.io/name: splunk-otel-collector
    helm.sh/chart: splunk-otel-collector-0.94.0
    app.kubernetes.io/managed-by: Helm
    app.kubernetes.io/instance: default
    app.kubernetes.io/version: "0.94.0"
    app: splunk-otel-collector
    component: otel-collector-agent
    chart: splunk-otel-collector-0.94.0
    release: default
    heritage: Helm
spec:
  updateStrategy:
    type: RollingUpdate
    rollingUpdate:
      maxUnavailable: 1
  selector:
    matchLabels:
      app: splunk-otel-collector
      release: default
  template:
    metadata:
      labels:
        app: splunk-otel-collector
        component: otel-collector-agent
        release: default
      annotations:
<<<<<<< HEAD
        checksum/config: 1ae4c0391c4300a1a7b88c3e7fce9465fd7c5bbaa9ff0a4a577a3fe7b7421f18
=======
        checksum/config: d52b87515662a44c33a5ea17e25e1ae9b8dfaf4c99ab62d1defb362c51cd77c5
>>>>>>> 052b39a2
        kubectl.kubernetes.io/default-container: otel-collector
    spec:
      hostNetwork: true
      dnsPolicy: ClusterFirstWithHostNet
      serviceAccountName: default-splunk-otel-collector
      nodeSelector:
        kubernetes.io/os: linux
      tolerations:
        
        - effect: NoSchedule
          key: node-role.kubernetes.io/master
        - effect: NoSchedule
          key: node-role.kubernetes.io/control-plane
      containers:
      - name: otel-collector
        command:
        - /otelcol
        - --config=/conf/relay.yaml
        ports:
        - name: jaeger-grpc
          containerPort: 14250
          hostPort: 14250
          protocol: TCP
        - name: jaeger-thrift
          containerPort: 14268
          hostPort: 14268
          protocol: TCP
        - name: otlp
          containerPort: 4317
          hostPort: 4317
          protocol: TCP
        - name: otlp-http
          containerPort: 4318
          protocol: TCP
        - name: otlp-http-old
          containerPort: 55681
          protocol: TCP
        - name: sfx-forwarder
          containerPort: 9080
          hostPort: 9080
          protocol: TCP
        - name: signalfx
          containerPort: 9943
          hostPort: 9943
          protocol: TCP
        - name: zipkin
          containerPort: 9411
          hostPort: 9411
          protocol: TCP
        image: quay.io/signalfx/splunk-otel-collector:0.94.0
        imagePullPolicy: IfNotPresent
        env:
          - name: SPLUNK_MEMORY_TOTAL_MIB
            value: "500"
          - name: K8S_NODE_NAME
            valueFrom:
              fieldRef:
                fieldPath: spec.nodeName
          - name: K8S_NODE_IP
            valueFrom:
              fieldRef:
                apiVersion: v1
                fieldPath: status.hostIP
          - name: K8S_POD_IP
            valueFrom:
              fieldRef:
                apiVersion: v1
                fieldPath: status.podIP
          - name: K8S_POD_NAME
            valueFrom:
              fieldRef:
                fieldPath: metadata.name
          - name: K8S_POD_UID
            valueFrom:
              fieldRef:
                fieldPath: metadata.uid
          - name: K8S_NAMESPACE
            valueFrom:
              fieldRef:
                fieldPath: metadata.namespace
          - name: SPLUNK_OBSERVABILITY_ACCESS_TOKEN
            valueFrom:
              secretKeyRef:
                name: default-splunk-otel-collector
                key: splunk_observability_access_token
          # Env variables for host metrics receiver
          - name: HOST_PROC
            value: /hostfs/proc
          - name: HOST_SYS
            value: /hostfs/sys
          - name: HOST_ETC
            value: /hostfs/etc
          - name: HOST_VAR
            value: /hostfs/var
          - name: HOST_RUN
            value: /hostfs/run
          - name: HOST_DEV
            value: /hostfs/dev
          # until https://github.com/open-telemetry/opentelemetry-collector-contrib/issues/5879
          # is resolved fall back to previous gopsutil mountinfo path:
          # https://github.com/shirou/gopsutil/issues/1271
          - name: HOST_PROC_MOUNTINFO
            value: /proc/self/mountinfo

        readinessProbe:
          httpGet:
            path: /
            port: 13133
        livenessProbe:
          httpGet:
            path: /
            port: 13133
        resources:
          limits:
            cpu: 200m
            memory: 500Mi
        volumeMounts:
        - mountPath: /conf
          name: otel-configmap
        - mountPath: /hostfs/dev
          name: host-dev
          readOnly: true
        - mountPath: /hostfs/etc
          name: host-etc
          readOnly: true
        - mountPath: /hostfs/proc
          name: host-proc
          readOnly: true
        - mountPath: /hostfs/run/udev/data
          name: host-run-udev-data
          readOnly: true
        - mountPath: /hostfs/sys
          name: host-sys
          readOnly: true
        - mountPath: /hostfs/var/run/utmp
          name: host-var-run-utmp
          readOnly: true
        - mountPath: /usr/lib/splunk-otel-collector/agent-bundle/run/collectd
          name: run-collectd
          readOnly: false
      terminationGracePeriodSeconds: 600
      volumes:
      - name: run-collectd
        emptyDir:
          sizeLimit: 25Mi
      - name: host-dev
        hostPath:
          path: /dev
      - name: host-etc
        hostPath:
          path: /etc
      - name: host-proc
        hostPath:
          path: /proc
      - name: host-run-udev-data
        hostPath:
          path: /run/udev/data
      - name: host-sys
        hostPath:
          path: /sys
      - name: host-var-run-utmp
        hostPath:
          path: /var/run/utmp
      - name: otel-configmap
        configMap:
          name: default-splunk-otel-collector-otel-agent
          items:
            - key: relay
              path: relay.yaml<|MERGE_RESOLUTION|>--- conflicted
+++ resolved
@@ -32,11 +32,7 @@
         component: otel-collector-agent
         release: default
       annotations:
-<<<<<<< HEAD
-        checksum/config: 1ae4c0391c4300a1a7b88c3e7fce9465fd7c5bbaa9ff0a4a577a3fe7b7421f18
-=======
-        checksum/config: d52b87515662a44c33a5ea17e25e1ae9b8dfaf4c99ab62d1defb362c51cd77c5
->>>>>>> 052b39a2
+        checksum/config: dbf9683b23091aa2f9fc3612c43677e3e6c481e693f9ca6c460f9906083d4142
         kubectl.kubernetes.io/default-container: otel-collector
     spec:
       hostNetwork: true
