--- conflicted
+++ resolved
@@ -32,11 +32,7 @@
         component: otel-collector-agent
         release: default
       annotations:
-<<<<<<< HEAD
-        checksum/config: 107b80a1a99a673cf0e061054cf6f5f0ff408155820772bfd8f72f3269614c98
-=======
-        checksum/config: cc5cbf053b64598d11bc42cf7f0ec624205ee77e6e3b150df37e085b21afd30c
->>>>>>> 052b39a2
+        checksum/config: 91075d9c15f02789e22586e8e3e08aca8149c1ebe5316245727b71d2bbb4e826
         kubectl.kubernetes.io/default-container: otel-collector
         sidecar.istio.io/inject: "false"
     spec:
