---
# Source: splunk-otel-collector/templates/daemonset.yaml
apiVersion: apps/v1
kind: DaemonSet
metadata:
  name: default-splunk-otel-collector-agent
  namespace: default
  labels:
    app.kubernetes.io/name: splunk-otel-collector
    helm.sh/chart: splunk-otel-collector-0.94.0
    app.kubernetes.io/managed-by: Helm
    app.kubernetes.io/instance: default
    app.kubernetes.io/version: "0.94.0"
    app: splunk-otel-collector
    component: otel-collector-agent
    chart: splunk-otel-collector-0.94.0
    release: default
    heritage: Helm
spec:
  updateStrategy:
    type: RollingUpdate
    rollingUpdate:
      maxUnavailable: 1
  selector:
    matchLabels:
      app: splunk-otel-collector
      release: default
  template:
    metadata:
      labels:
        app: splunk-otel-collector
        component: otel-collector-agent
        release: default
      annotations:
<<<<<<< HEAD
        checksum/config: e3fa697ff24725d923784c258a51f936714e54c9ea3df924acb9c99bf26d7331
=======
        checksum/config: fd8f6bbf4a0615d86af5b148ab796da841248f9e6aa4649996c00abc7b1b1faf
>>>>>>> 052b39a2
        kubectl.kubernetes.io/default-container: otel-collector
    spec:
      hostNetwork: true
      dnsPolicy: ClusterFirstWithHostNet
      serviceAccountName: default-splunk-otel-collector
      nodeSelector:
        kubernetes.io/os: linux
      tolerations:
        
        - effect: NoSchedule
          key: node-role.kubernetes.io/master
        - effect: NoSchedule
          key: node-role.kubernetes.io/control-plane
      initContainers:
        - name: migrate-checkpoint
          image: quay.io/signalfx/splunk-otel-collector:0.94.0
          imagePullPolicy: IfNotPresent
          command: ["/migratecheckpoint"]
          securityContext:
            runAsUser: 0
          env:
          - name: CONTAINER_LOG_PATH_FLUENTD
            value: "/var/log/splunk-fluentd-containers.log.pos"
          - name: CONTAINER_LOG_PATH_OTEL
            value: "/var/addon/splunk/otel_pos/receiver_filelog_"
          - name: CUSTOM_LOG_PATH_FLUENTD
            value: "/var/log/splunk-fluentd-*.pos"
          - name: CUSTOM_LOG_PATH_OTEL
            value: "/var/addon/splunk/otel_pos/receiver_filelog_"
          - name: CUSTOM_LOG_CAPTURE_REGEX
            value: '\/var\/log\/splunk\-fluentd\-(?P<name>[\w0-9-_]+)\.pos'
          - name: JOURNALD_LOG_PATH_FLUENTD
            value: "/var/log/splunkd-fluentd-journald-*.pos.json"
          - name: JOURNALD_LOG_PATH_OTEL
            value: "/var/addon/splunk/otel_pos/receiver_journald_"
          - name: JOURNALD_LOG_CAPTURE_REGEX
            value: '\/splunkd\-fluentd\-journald\-(?P<name>[\w0-9-_]+)\.pos\.json'
          resources:
            limits:
              cpu: 200m
              memory: 500Mi
          volumeMounts:
            - name: checkpoint
              mountPath: /var/addon/splunk/otel_pos
            - name: varlog
              mountPath: /var/log
            - name: varlibdockercontainers
              mountPath: /var/lib/docker/containers
      containers:
      - name: otel-collector
        command:
        - /otelcol
        - --config=/conf/relay.yaml
        ports:
        - name: fluentforward
          containerPort: 8006
          hostPort: 8006
          protocol: TCP
        - name: otlp
          containerPort: 4317
          hostPort: 4317
          protocol: TCP
        - name: otlp-http
          containerPort: 4318
          protocol: TCP
        - name: otlp-http-old
          containerPort: 55681
          protocol: TCP
        image: quay.io/signalfx/splunk-otel-collector:0.94.0
        imagePullPolicy: IfNotPresent
        securityContext:
          runAsUser: 0
        env:
          - name: SPLUNK_MEMORY_TOTAL_MIB
            value: "500"
          - name: K8S_NODE_NAME
            valueFrom:
              fieldRef:
                fieldPath: spec.nodeName
          - name: K8S_NODE_IP
            valueFrom:
              fieldRef:
                apiVersion: v1
                fieldPath: status.hostIP
          - name: K8S_POD_IP
            valueFrom:
              fieldRef:
                apiVersion: v1
                fieldPath: status.podIP
          - name: K8S_POD_NAME
            valueFrom:
              fieldRef:
                fieldPath: metadata.name
          - name: K8S_POD_UID
            valueFrom:
              fieldRef:
                fieldPath: metadata.uid
          - name: K8S_NAMESPACE
            valueFrom:
              fieldRef:
                fieldPath: metadata.namespace
          - name: SPLUNK_OBSERVABILITY_ACCESS_TOKEN
            valueFrom:
              secretKeyRef:
                name: splunk-otel-collector
                key: splunk_observability_access_token

        readinessProbe:
          httpGet:
            path: /
            port: 13133
        livenessProbe:
          httpGet:
            path: /
            port: 13133
        resources:
          limits:
            cpu: 200m
            memory: 500Mi
        volumeMounts:
        - mountPath: /conf
          name: otel-configmap
        - name: varlog
          mountPath: /var/log
          readOnly: true
        - name: varlibdockercontainers
          mountPath: /var/lib/docker/containers
          readOnly: true
        - name: checkpoint
          mountPath: /var/addon/splunk/otel_pos
        - mountPath: /usr/lib/splunk-otel-collector/agent-bundle/run/collectd
          name: run-collectd
          readOnly: false
      terminationGracePeriodSeconds: 600
      volumes:
      - name: run-collectd
        emptyDir:
          sizeLimit: 25Mi
      - name: varlog
        hostPath:
          path: /var/log
      - name: varlibdockercontainers
        hostPath:
          path: /var/lib/docker/containers
      - name: checkpoint
        hostPath:
          path: /var/addon/splunk/otel_pos
          type: DirectoryOrCreate
      - name: otel-configmap
        configMap:
          name: default-splunk-otel-collector-otel-agent
          items:
            - key: relay
              path: relay.yaml<|MERGE_RESOLUTION|>--- conflicted
+++ resolved
@@ -32,11 +32,7 @@
         component: otel-collector-agent
         release: default
       annotations:
-<<<<<<< HEAD
-        checksum/config: e3fa697ff24725d923784c258a51f936714e54c9ea3df924acb9c99bf26d7331
-=======
-        checksum/config: fd8f6bbf4a0615d86af5b148ab796da841248f9e6aa4649996c00abc7b1b1faf
->>>>>>> 052b39a2
+        checksum/config: b83baf8d4e75f58ca12850249fdb599dab9c2dd6f28734d7c81f9efbab0de38e
         kubectl.kubernetes.io/default-container: otel-collector
     spec:
       hostNetwork: true
