--- conflicted
+++ resolved
@@ -32,11 +32,7 @@
         component: otel-collector-agent
         release: default
       annotations:
-<<<<<<< HEAD
-        checksum/config: ac614402695f4e5baf00619055f0e36c50df3ffa49ba9305d3cac9baf7d1ca81
-=======
-        checksum/config: ae01734748c922e95bb4619ca0d09ae94266420d34fed4c00bb2a83a45da55bd
->>>>>>> 052b39a2
+        checksum/config: 601b0055b18a133da08c7027a1916f32b1f0ab0a370049ba89dbb05a7958fef1
         kubectl.kubernetes.io/default-container: otel-collector
     spec:
       hostNetwork: true
