---
# Source: splunk-otel-collector/templates/daemonset.yaml
apiVersion: apps/v1
kind: DaemonSet
metadata:
  name: default-splunk-otel-collector-agent
  namespace: default
  labels:
    app.kubernetes.io/name: splunk-otel-collector
    helm.sh/chart: splunk-otel-collector-0.94.0
    app.kubernetes.io/managed-by: Helm
    app.kubernetes.io/instance: default
    app.kubernetes.io/version: "0.94.0"
    app: splunk-otel-collector
    component: otel-collector-agent
    chart: splunk-otel-collector-0.94.0
    release: default
    heritage: Helm
    engine: fluentd
spec:
  updateStrategy:
    type: RollingUpdate
    rollingUpdate:
      maxUnavailable: 1
  selector:
    matchLabels:
      app: splunk-otel-collector
      release: default
  template:
    metadata:
      labels:
        app: splunk-otel-collector
        component: otel-collector-agent
        release: default
      annotations:
<<<<<<< HEAD
        checksum/config: 5f0d6b288f8d3ae7728dc22c6f5f0d4f7fe20233fa5659e7c38a8d77ae6f9c3d
=======
        checksum/config: 67843a1341fa15c9e1403c479c8500303b58fdee45c3f751560f0b24bcc62b06
>>>>>>> 052b39a2
        kubectl.kubernetes.io/default-container: otel-collector
    spec:
      hostNetwork: true
      dnsPolicy: ClusterFirstWithHostNet
      serviceAccountName: default-splunk-otel-collector
      nodeSelector:
        kubernetes.io/os: linux
      tolerations:
        
        - effect: NoSchedule
          key: node-role.kubernetes.io/master
        - effect: NoSchedule
          key: node-role.kubernetes.io/control-plane
      initContainers:
        - name: prepare-fluentd-config
          image: splunk/fluentd-hec:1.3.3
          imagePullPolicy: IfNotPresent
          command: [ "sh", "-c"]
          securityContext:
            runAsUser: 0
          args:
            - cp /fluentd/etc/common/* /fluentd/etc/;
              if [ "${LOG_FORMAT_TYPE}" == "json" ] || [ "$(ls /var/lib/docker/containers/*/*json.log 2>/dev/null | wc -l)" != "0" ]; then
                  cp /fluentd/etc/json/* /fluentd/etc/;
              fi;
          env:
            - name: LOG_FORMAT_TYPE
              value: ""
          resources:
            limits:
              cpu: 200m
              memory: 500Mi
          volumeMounts:
            - name: varlogdest
              mountPath: /var/lib/docker/containers
              readOnly: true
            - name: fluentd-config
              mountPath: /fluentd/etc
            - name: fluentd-config-common
              mountPath: /fluentd/etc/common
            - name: fluentd-config-json
              mountPath: /fluentd/etc/json
      containers:
      - name: fluentd
        image: splunk/fluentd-hec:1.3.3
        imagePullPolicy: IfNotPresent
        securityContext:
          
          runAsUser: 0
        env:
          - name: K8S_NODE_NAME
            valueFrom:
              fieldRef:
                fieldPath: spec.nodeName
          - name: MY_NAMESPACE
            valueFrom:
              fieldRef:
                fieldPath: metadata.namespace
          - name: MY_POD_NAME
            valueFrom:
              fieldRef:
                fieldPath: metadata.name
        resources:
          limits:
            cpu: 500m
            memory: 500Mi
          requests:
            cpu: 100m
            memory: 200Mi
        volumeMounts:
        - name: varlog
          mountPath: /var/log
        - name: varlogdest
          mountPath: /var/lib/docker/containers
          readOnly: true
        - name: journallogpath
          mountPath: "/run/log/journal"
          readOnly: true
        - name: fluentd-config
          mountPath: /fluentd/etc
        - name: tmp
          mountPath: /tmp
      - name: otel-collector
        command:
        - /otelcol
        - --config=/conf/relay.yaml
        ports:
        - name: fluentforward
          containerPort: 8006
          hostPort: 8006
          protocol: TCP
        - name: otlp
          containerPort: 4317
          hostPort: 4317
          protocol: TCP
        - name: otlp-http
          containerPort: 4318
          protocol: TCP
        - name: otlp-http-old
          containerPort: 55681
          protocol: TCP
        image: quay.io/signalfx/splunk-otel-collector:0.94.0
        imagePullPolicy: IfNotPresent
        env:
          - name: SPLUNK_MEMORY_TOTAL_MIB
            value: "500"
          - name: K8S_NODE_NAME
            valueFrom:
              fieldRef:
                fieldPath: spec.nodeName
          - name: K8S_NODE_IP
            valueFrom:
              fieldRef:
                apiVersion: v1
                fieldPath: status.hostIP
          - name: K8S_POD_IP
            valueFrom:
              fieldRef:
                apiVersion: v1
                fieldPath: status.podIP
          - name: K8S_POD_NAME
            valueFrom:
              fieldRef:
                fieldPath: metadata.name
          - name: K8S_POD_UID
            valueFrom:
              fieldRef:
                fieldPath: metadata.uid
          - name: K8S_NAMESPACE
            valueFrom:
              fieldRef:
                fieldPath: metadata.namespace
          - name: SPLUNK_OBSERVABILITY_ACCESS_TOKEN
            valueFrom:
              secretKeyRef:
                name: default-splunk-otel-collector
                key: splunk_observability_access_token

        readinessProbe:
          httpGet:
            path: /
            port: 13133
        livenessProbe:
          httpGet:
            path: /
            port: 13133
        resources:
          limits:
            cpu: 200m
            memory: 500Mi
        volumeMounts:
        - mountPath: /conf
          name: otel-configmap
        - mountPath: /usr/lib/splunk-otel-collector/agent-bundle/run/collectd
          name: run-collectd
          readOnly: false
      terminationGracePeriodSeconds: 600
      volumes:
      - name: run-collectd
        emptyDir:
          sizeLimit: 25Mi
      - name: varlog
        hostPath:
          path: /var/log
      - name: varlogdest
        hostPath:
          path: /var/lib/docker/containers
      - name: journallogpath
        hostPath:
          path: "/run/log/journal"
      - name: fluentd-config
        emptyDir: {}
      - name: fluentd-config-common
        configMap:
          name: default-splunk-otel-collector-fluentd
      - name: fluentd-config-cri
        configMap:
          name: default-splunk-otel-collector-fluentd-cri
      - name: fluentd-config-json
        configMap:
          name: default-splunk-otel-collector-fluentd-json
      - name: tmp
        emptyDir: {}
      - name: otel-configmap
        configMap:
          name: default-splunk-otel-collector-otel-agent
          items:
            - key: relay
              path: relay.yaml<|MERGE_RESOLUTION|>--- conflicted
+++ resolved
@@ -33,11 +33,7 @@
         component: otel-collector-agent
         release: default
       annotations:
-<<<<<<< HEAD
-        checksum/config: 5f0d6b288f8d3ae7728dc22c6f5f0d4f7fe20233fa5659e7c38a8d77ae6f9c3d
-=======
-        checksum/config: 67843a1341fa15c9e1403c479c8500303b58fdee45c3f751560f0b24bcc62b06
->>>>>>> 052b39a2
+        checksum/config: edbe71c0d266cad4840f037baf83db0d08bc55d03dd41f47f97ea16e69fc9569
         kubectl.kubernetes.io/default-container: otel-collector
     spec:
       hostNetwork: true
