---
# Source: splunk-otel-collector/templates/deployment-cluster-receiver.yaml
apiVersion: apps/v1
kind: Deployment
metadata:
  name: default-splunk-otel-collector-k8s-cluster-receiver
  namespace: default
  labels:
    app.kubernetes.io/name: splunk-otel-collector
    helm.sh/chart: splunk-otel-collector-0.94.0
    app.kubernetes.io/managed-by: Helm
    app.kubernetes.io/instance: default
    app.kubernetes.io/version: "0.94.0"
    app: splunk-otel-collector
    component: otel-k8s-cluster-receiver
    chart: splunk-otel-collector-0.94.0
    release: default
    heritage: Helm
    app.kubernetes.io/component: otel-k8s-cluster-receiver
spec:
  replicas: 1
  selector:
    matchLabels:
      app: splunk-otel-collector
      component: otel-k8s-cluster-receiver
      release: default
  template:
    metadata:
      labels:
        app: splunk-otel-collector
        component: otel-k8s-cluster-receiver
        release: default
      annotations:
<<<<<<< HEAD
        checksum/config: 65c7dd0f2c9964da1cd71c9da19f29756ad10061a0cbcc925699fbc884c69d2e
=======
        checksum/config: 04223da9099ce68aa747b1e459ca0d77e6d99985fb217bdb1c07bf66fac78097
>>>>>>> 052b39a2
    spec:
      serviceAccountName: default-splunk-otel-collector
      nodeSelector:
          kubernetes.io/os: linux
      containers:
      - name: otel-collector
        command:
        - /otelcol
        - --config=/conf/relay.yaml
        image: quay.io/signalfx/splunk-otel-collector:0.94.0
        imagePullPolicy: IfNotPresent
        env:
          - name: SPLUNK_MEMORY_TOTAL_MIB
            value: "500"
          - name: K8S_NODE_NAME
            valueFrom:
              fieldRef:
                fieldPath: spec.nodeName
          - name: K8S_POD_IP
            valueFrom:
              fieldRef:
                apiVersion: v1
                fieldPath: status.podIP
          - name: K8S_POD_NAME
            valueFrom:
              fieldRef:
                fieldPath: metadata.name
          - name: K8S_POD_UID
            valueFrom:
              fieldRef:
                fieldPath: metadata.uid
          - name: K8S_NAMESPACE
            valueFrom:
              fieldRef:
                fieldPath: metadata.namespace
          - name: SPLUNK_OBSERVABILITY_ACCESS_TOKEN
            valueFrom:
              secretKeyRef:
                name: default-splunk-otel-collector
                key: splunk_observability_access_token
        readinessProbe:
          httpGet:
            path: /
            port: 13133
        livenessProbe:
          httpGet:
            path: /
            port: 13133
        resources:
          limits:
            cpu: 200m
            memory: 500Mi
        volumeMounts:
        - mountPath: /conf
          name: collector-configmap
        - mountPath: /usr/lib/splunk-otel-collector/agent-bundle/run/collectd
          name: run-collectd
          readOnly: false
      terminationGracePeriodSeconds: 600
      volumes:
      - name: collector-configmap
        configMap:
          name: default-splunk-otel-collector-otel-k8s-cluster-receiver
          items:
            - key: relay
              path: relay.yaml
      - name: run-collectd
        emptyDir:
          sizeLimit: 25Mi<|MERGE_RESOLUTION|>--- conflicted
+++ resolved
@@ -31,11 +31,7 @@
         component: otel-k8s-cluster-receiver
         release: default
       annotations:
-<<<<<<< HEAD
-        checksum/config: 65c7dd0f2c9964da1cd71c9da19f29756ad10061a0cbcc925699fbc884c69d2e
-=======
-        checksum/config: 04223da9099ce68aa747b1e459ca0d77e6d99985fb217bdb1c07bf66fac78097
->>>>>>> 052b39a2
+        checksum/config: 5af63d1a80ce8c6df95c47435f12354cd77edb06b6d6eb1dc82f33271b727743
     spec:
       serviceAccountName: default-splunk-otel-collector
       nodeSelector:
