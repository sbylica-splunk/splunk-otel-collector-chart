--- conflicted
+++ resolved
@@ -32,11 +32,7 @@
         component: otel-collector-agent
         release: default
       annotations:
-<<<<<<< HEAD
-        checksum/config: 2e15a1aba1193c6006dfcd378ab3a293203b09c9ae91e4baf04cf521a090b5b5
-=======
-        checksum/config: ebcd6a0aedc11df9996590ee2b4e344e20cc09a080c6a787b73c80213dc61049
->>>>>>> 052b39a2
+        checksum/config: cfe239492c7e0d02c7e3336a2a525bb33419c95a2ca8954fab4a825daf79e2ab
         kubectl.kubernetes.io/default-container: otel-collector
     spec:
       hostNetwork: true
