---
# Source: splunk-otel-collector/templates/deployment-cluster-receiver.yaml
apiVersion: apps/v1
kind: Deployment
metadata:
  name: default-splunk-otel-collector-k8s-cluster-receiver
  labels:
    app.kubernetes.io/name: splunk-otel-collector
    helm.sh/chart: splunk-otel-collector-0.91.1
    app.kubernetes.io/managed-by: Helm
    app.kubernetes.io/instance: default
    app.kubernetes.io/version: "0.91.3"
    app: splunk-otel-collector
    component: otel-k8s-cluster-receiver
    chart: splunk-otel-collector-0.91.1
    release: default
    heritage: Helm
    app.kubernetes.io/component: otel-k8s-cluster-receiver
spec:
  replicas: 1
  selector:
    matchLabels:
      app: splunk-otel-collector
      component: otel-k8s-cluster-receiver
      release: default
  template:
    metadata:
      labels:
        app: splunk-otel-collector
        component: otel-k8s-cluster-receiver
        release: default
      annotations:
<<<<<<< HEAD
        checksum/config: 00f12d7db865e789d3da2994b5405c227e44ebf888e2355dc1fc74621a2d7c95
=======
        checksum/config: c96290e06409602ae77ddb5b867ab2c00d568da4a31fda5ee5e8f0cbbff5a760
>>>>>>> 6a9102b0
    spec:
      serviceAccountName: default-splunk-otel-collector
      nodeSelector:
          kubernetes.io/os: linux
      containers:
      - name: otel-collector
        command:
        - /otelcol
        - --config=/conf/relay.yaml
        image: quay.io/signalfx/splunk-otel-collector:0.91.3
        imagePullPolicy: IfNotPresent
        env:
          - name: SPLUNK_MEMORY_TOTAL_MIB
            value: "500"
          - name: K8S_NODE_NAME
            valueFrom:
              fieldRef:
                fieldPath: spec.nodeName
          - name: K8S_POD_IP
            valueFrom:
              fieldRef:
                apiVersion: v1
                fieldPath: status.podIP
          - name: K8S_POD_NAME
            valueFrom:
              fieldRef:
                fieldPath: metadata.name
          - name: K8S_POD_UID
            valueFrom:
              fieldRef:
                fieldPath: metadata.uid
          - name: K8S_NAMESPACE
            valueFrom:
              fieldRef:
                fieldPath: metadata.namespace
          - name: SPLUNK_PLATFORM_HEC_TOKEN
            valueFrom:
              secretKeyRef:
                name: default-splunk-otel-collector
                key: splunk_platform_hec_token
        readinessProbe:
          httpGet:
            path: /
            port: 13133
        livenessProbe:
          httpGet:
            path: /
            port: 13133
        resources:
          limits:
            cpu: 200m
            memory: 500Mi
        volumeMounts:
        - mountPath: /conf
          name: collector-configmap
        - mountPath: /usr/lib/splunk-otel-collector/agent-bundle/run/collectd
          name: run-collectd
          readOnly: false
      terminationGracePeriodSeconds: 600
      volumes:
      - name: collector-configmap
        configMap:
          name: default-splunk-otel-collector-otel-k8s-cluster-receiver
          items:
            - key: relay
              path: relay.yaml
      - name: run-collectd
        emptyDir:
          sizeLimit: 25Mi<|MERGE_RESOLUTION|>--- conflicted
+++ resolved
@@ -30,11 +30,7 @@
         component: otel-k8s-cluster-receiver
         release: default
       annotations:
-<<<<<<< HEAD
         checksum/config: 00f12d7db865e789d3da2994b5405c227e44ebf888e2355dc1fc74621a2d7c95
-=======
-        checksum/config: c96290e06409602ae77ddb5b867ab2c00d568da4a31fda5ee5e8f0cbbff5a760
->>>>>>> 6a9102b0
     spec:
       serviceAccountName: default-splunk-otel-collector
       nodeSelector:
