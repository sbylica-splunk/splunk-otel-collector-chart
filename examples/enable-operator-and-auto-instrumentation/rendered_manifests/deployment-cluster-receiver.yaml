--- conflicted
+++ resolved
@@ -31,11 +31,7 @@
         component: otel-k8s-cluster-receiver
         release: default
       annotations:
-<<<<<<< HEAD
-        checksum/config: 91567ecbfe002ab4973b918b06046ecf6cada5372a97684d890c0f01b5aadf98
-=======
-        checksum/config: 2f7693794aae783165d4c46568114120c07f43789abd06ae0463da42a6e15425
->>>>>>> 052b39a2
+        checksum/config: 81675952c16296eb048f714ef4ca5e6e37b6095f8bac70d31dd41537e99a5963
     spec:
       serviceAccountName: default-splunk-otel-collector
       nodeSelector:
