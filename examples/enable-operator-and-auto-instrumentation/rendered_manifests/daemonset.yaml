--- conflicted
+++ resolved
@@ -32,11 +32,7 @@
         component: otel-collector-agent
         release: default
       annotations:
-<<<<<<< HEAD
-        checksum/config: 32bff4adc5dd1f2a97206acf53a4c972d47a9bc60427e0e307f3ce8771cae0d1
-=======
-        checksum/config: f3a6b7f948c53fc53d9ab04e28ed2c3f004e36a5a9e9b83de3d7029ae1337ac1
->>>>>>> 052b39a2
+        checksum/config: 0dbcd5a200bd17ea982998f24db29205b2dcdc2a49363a94c2875b16de7e5c5a
         kubectl.kubernetes.io/default-container: otel-collector
     spec:
       hostNetwork: true
