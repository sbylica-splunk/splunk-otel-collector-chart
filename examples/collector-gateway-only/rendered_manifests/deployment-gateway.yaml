---
# Source: splunk-otel-collector/templates/deployment-gateway.yaml
apiVersion: apps/v1
kind: Deployment
metadata:
  name: default-splunk-otel-collector
  namespace: default
  labels:
    app.kubernetes.io/name: splunk-otel-collector
    helm.sh/chart: splunk-otel-collector-0.94.0
    app.kubernetes.io/managed-by: Helm
    app.kubernetes.io/instance: default
    app.kubernetes.io/version: "0.94.0"
    app: splunk-otel-collector
    component: otel-collector
    chart: splunk-otel-collector-0.94.0
    release: default
    heritage: Helm
    app.kubernetes.io/component: otel-collector
spec:
  replicas: 1
  selector:
    matchLabels:
      app: splunk-otel-collector
      component: otel-collector
      release: default
  template:
    metadata:
      labels:
        app: splunk-otel-collector
        component: otel-collector
        release: default
      annotations:
<<<<<<< HEAD
        checksum/config: 360ae32783f91e835439011860a3482efb2efed9fc84f230f7c835fd801e36d5
=======
        checksum/config: 4ef2cfd1dac63bbb9e5c7e0aa837f81a60a7043cf4b0376e5ccd5c70cb568a4e
>>>>>>> 052b39a2
    spec:
      serviceAccountName: default-splunk-otel-collector
      nodeSelector:
          kubernetes.io/os: linux
      containers:
      - name: otel-collector
        command:
        - /otelcol
        - --config=/conf/relay.yaml
        image: quay.io/signalfx/splunk-otel-collector:0.94.0
        imagePullPolicy: IfNotPresent
        env:
          - name: SPLUNK_MEMORY_TOTAL_MIB
            value: "4096"
          - name: K8S_NODE_NAME
            valueFrom:
              fieldRef:
                fieldPath: spec.nodeName
          - name: K8S_POD_IP
            valueFrom:
              fieldRef:
                apiVersion: v1
                fieldPath: status.podIP
          - name: K8S_POD_NAME
            valueFrom:
              fieldRef:
                fieldPath: metadata.name
          - name: K8S_POD_UID
            valueFrom:
              fieldRef:
                fieldPath: metadata.uid
          - name: K8S_NAMESPACE
            valueFrom:
              fieldRef:
                fieldPath: metadata.namespace
          - name: SPLUNK_OBSERVABILITY_ACCESS_TOKEN
            valueFrom:
              secretKeyRef:
                name: default-splunk-otel-collector
                key: splunk_observability_access_token
        ports:
        - name: http-forwarder
          containerPort: 6060
          protocol: TCP
        - name: jaeger-grpc
          containerPort: 14250
          protocol: TCP
        - name: jaeger-thrift
          containerPort: 14268
          protocol: TCP
        - name: otlp
          containerPort: 4317
          protocol: TCP
        - name: otlp-http
          containerPort: 4318
          protocol: TCP
        - name: otlp-http-old
          containerPort: 55681
          protocol: TCP
        - name: signalfx
          containerPort: 9943
          protocol: TCP
        - name: zipkin
          containerPort: 9411
          protocol: TCP
        readinessProbe:
          httpGet:
            path: /
            port: 13133
        livenessProbe:
          httpGet:
            path: /
            port: 13133
        resources:
          limits:
            cpu: 2
            memory: 4Gi
        volumeMounts:
        - mountPath: /conf
          name: collector-configmap
      terminationGracePeriodSeconds: 600
      volumes:
      - name: collector-configmap
        configMap:
          name: default-splunk-otel-collector-otel-collector
          items:
            - key: relay
              path: relay.yaml<|MERGE_RESOLUTION|>--- conflicted
+++ resolved
@@ -31,11 +31,7 @@
         component: otel-collector
         release: default
       annotations:
-<<<<<<< HEAD
-        checksum/config: 360ae32783f91e835439011860a3482efb2efed9fc84f230f7c835fd801e36d5
-=======
-        checksum/config: 4ef2cfd1dac63bbb9e5c7e0aa837f81a60a7043cf4b0376e5ccd5c70cb568a4e
->>>>>>> 052b39a2
+        checksum/config: 06d449365190eb1a593a7634afebf287b9090a753b3b3df0400e65ed56378006
     spec:
       serviceAccountName: default-splunk-otel-collector
       nodeSelector:
