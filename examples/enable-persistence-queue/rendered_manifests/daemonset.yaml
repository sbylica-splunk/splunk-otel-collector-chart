--- conflicted
+++ resolved
@@ -32,11 +32,7 @@
         component: otel-collector-agent
         release: default
       annotations:
-<<<<<<< HEAD
-        checksum/config: e618dff4f655cc740539c85e499550a0dd388be112b1447eb02b89afcec1488a
-=======
-        checksum/config: c7e19ecb7f0805f2ed08174a86fbf03ff586796bde0a7b1bb1804dbc31062669
->>>>>>> 052b39a2
+        checksum/config: 7187505d250eaf3806d2e89643dc489ba43681ff027e7a1f65c00c164405107c
         kubectl.kubernetes.io/default-container: otel-collector
     spec:
       hostNetwork: true
