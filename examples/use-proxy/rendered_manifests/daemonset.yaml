---
# Source: splunk-otel-collector/templates/daemonset.yaml
apiVersion: apps/v1
kind: DaemonSet
metadata:
  name: default-splunk-otel-collector-agent
  namespace: default
  labels:
    app.kubernetes.io/name: splunk-otel-collector
    helm.sh/chart: splunk-otel-collector-0.94.0
    app.kubernetes.io/managed-by: Helm
    app.kubernetes.io/instance: default
    app.kubernetes.io/version: "0.94.0"
    app: splunk-otel-collector
    component: otel-collector-agent
    chart: splunk-otel-collector-0.94.0
    release: default
    heritage: Helm
spec:
  updateStrategy:
    type: RollingUpdate
    rollingUpdate:
      maxUnavailable: 1
  selector:
    matchLabels:
      app: splunk-otel-collector
      release: default
  template:
    metadata:
      labels:
        app: splunk-otel-collector
        component: otel-collector-agent
        release: default
      annotations:
<<<<<<< HEAD
        checksum/config: 4ebc9162e4c3a6e5e4f17eef77709a2f5a2301139cb4e6decc6df5670af5d6c7
=======
        checksum/config: a1e5b67ae130e5f23886bab5b106fad5f25b1594a94f61e0218729f8a136f298
>>>>>>> 052b39a2
        kubectl.kubernetes.io/default-container: otel-collector
    spec:
      hostNetwork: true
      dnsPolicy: ClusterFirstWithHostNet
      serviceAccountName: default-splunk-otel-collector
      nodeSelector:
        kubernetes.io/os: linux
      tolerations:
        
        - effect: NoSchedule
          key: node-role.kubernetes.io/master
        - effect: NoSchedule
          key: node-role.kubernetes.io/control-plane
      containers:
      - name: otel-collector
        command:
        - /otelcol
        - --config=/conf/relay.yaml
        ports:
        - name: jaeger-grpc
          containerPort: 14250
          hostPort: 14250
          protocol: TCP
        - name: jaeger-thrift
          containerPort: 14268
          hostPort: 14268
          protocol: TCP
        - name: otlp
          containerPort: 4317
          hostPort: 4317
          protocol: TCP
        - name: otlp-http
          containerPort: 4318
          protocol: TCP
        - name: otlp-http-old
          containerPort: 55681
          protocol: TCP
        - name: sfx-forwarder
          containerPort: 9080
          hostPort: 9080
          protocol: TCP
        - name: signalfx
          containerPort: 9943
          hostPort: 9943
          protocol: TCP
        - name: zipkin
          containerPort: 9411
          hostPort: 9411
          protocol: TCP
        image: quay.io/signalfx/splunk-otel-collector:0.94.0
        imagePullPolicy: IfNotPresent
        env:
          - name: SPLUNK_MEMORY_TOTAL_MIB
            value: "500"
          - name: K8S_NODE_NAME
            valueFrom:
              fieldRef:
                fieldPath: spec.nodeName
          - name: K8S_NODE_IP
            valueFrom:
              fieldRef:
                apiVersion: v1
                fieldPath: status.hostIP
          - name: K8S_POD_IP
            valueFrom:
              fieldRef:
                apiVersion: v1
                fieldPath: status.podIP
          - name: K8S_POD_NAME
            valueFrom:
              fieldRef:
                fieldPath: metadata.name
          - name: K8S_POD_UID
            valueFrom:
              fieldRef:
                fieldPath: metadata.uid
          - name: K8S_NAMESPACE
            valueFrom:
              fieldRef:
                fieldPath: metadata.namespace
          - name: SPLUNK_OBSERVABILITY_ACCESS_TOKEN
            valueFrom:
              secretKeyRef:
                name: default-splunk-otel-collector
                key: splunk_observability_access_token
          # Env variables for host metrics receiver
          - name: HOST_PROC
            value: /hostfs/proc
          - name: HOST_SYS
            value: /hostfs/sys
          - name: HOST_ETC
            value: /hostfs/etc
          - name: HOST_VAR
            value: /hostfs/var
          - name: HOST_RUN
            value: /hostfs/run
          - name: HOST_DEV
            value: /hostfs/dev
          # until https://github.com/open-telemetry/opentelemetry-collector-contrib/issues/5879
          # is resolved fall back to previous gopsutil mountinfo path:
          # https://github.com/shirou/gopsutil/issues/1271
          - name: HOST_PROC_MOUNTINFO
            value: /proc/self/mountinfo
          - name: HTTPS_PROXY
            value: 192.168.0.10

        readinessProbe:
          httpGet:
            path: /
            port: 13133
        livenessProbe:
          httpGet:
            path: /
            port: 13133
        resources:
          limits:
            cpu: 200m
            memory: 500Mi
        volumeMounts:
        - mountPath: /conf
          name: otel-configmap
        - mountPath: /hostfs/dev
          name: host-dev
          readOnly: true
        - mountPath: /hostfs/etc
          name: host-etc
          readOnly: true
        - mountPath: /hostfs/proc
          name: host-proc
          readOnly: true
        - mountPath: /hostfs/run/udev/data
          name: host-run-udev-data
          readOnly: true
        - mountPath: /hostfs/sys
          name: host-sys
          readOnly: true
        - mountPath: /hostfs/var/run/utmp
          name: host-var-run-utmp
          readOnly: true
        - mountPath: /usr/lib/splunk-otel-collector/agent-bundle/run/collectd
          name: run-collectd
          readOnly: false
      terminationGracePeriodSeconds: 600
      volumes:
      - name: run-collectd
        emptyDir:
          sizeLimit: 25Mi
      - name: host-dev
        hostPath:
          path: /dev
      - name: host-etc
        hostPath:
          path: /etc
      - name: host-proc
        hostPath:
          path: /proc
      - name: host-run-udev-data
        hostPath:
          path: /run/udev/data
      - name: host-sys
        hostPath:
          path: /sys
      - name: host-var-run-utmp
        hostPath:
          path: /var/run/utmp
      - name: otel-configmap
        configMap:
          name: default-splunk-otel-collector-otel-agent
          items:
            - key: relay
              path: relay.yaml<|MERGE_RESOLUTION|>--- conflicted
+++ resolved
@@ -32,11 +32,7 @@
         component: otel-collector-agent
         release: default
       annotations:
-<<<<<<< HEAD
-        checksum/config: 4ebc9162e4c3a6e5e4f17eef77709a2f5a2301139cb4e6decc6df5670af5d6c7
-=======
-        checksum/config: a1e5b67ae130e5f23886bab5b106fad5f25b1594a94f61e0218729f8a136f298
->>>>>>> 052b39a2
+        checksum/config: d40f3691f73d0fcd45cb72a64f2451e33892c6dda426cdcf930db75435a8d490
         kubectl.kubernetes.io/default-container: otel-collector
     spec:
       hostNetwork: true
