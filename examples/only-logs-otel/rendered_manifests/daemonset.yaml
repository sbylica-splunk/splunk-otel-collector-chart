---
# Source: splunk-otel-collector/templates/daemonset.yaml
apiVersion: apps/v1
kind: DaemonSet
metadata:
  name: default-splunk-otel-collector-agent
  namespace: default
  labels:
    app.kubernetes.io/name: splunk-otel-collector
    helm.sh/chart: splunk-otel-collector-0.94.0
    app.kubernetes.io/managed-by: Helm
    app.kubernetes.io/instance: default
    app.kubernetes.io/version: "0.94.0"
    app: splunk-otel-collector
    component: otel-collector-agent
    chart: splunk-otel-collector-0.94.0
    release: default
    heritage: Helm
spec:
  updateStrategy:
    type: RollingUpdate
    rollingUpdate:
      maxUnavailable: 1
  selector:
    matchLabels:
      app: splunk-otel-collector
      release: default
  template:
    metadata:
      labels:
        app: splunk-otel-collector
        component: otel-collector-agent
        release: default
      annotations:
<<<<<<< HEAD
        checksum/config: 0fb955258878dc5ec505e6df749293c90ddd2c985e7d69206bbb526a842ebec8
=======
        checksum/config: d30b63d994891c4ab83cabed0471cb6bd91e53c694897da02c89250ff42e0d4b
>>>>>>> 052b39a2
        kubectl.kubernetes.io/default-container: otel-collector
    spec:
      hostNetwork: true
      dnsPolicy: ClusterFirstWithHostNet
      serviceAccountName: default-splunk-otel-collector
      nodeSelector:
        kubernetes.io/os: linux
      tolerations:
        
        - effect: NoSchedule
          key: node-role.kubernetes.io/master
        - effect: NoSchedule
          key: node-role.kubernetes.io/control-plane
      initContainers:
        - name: migrate-checkpoint
          image: quay.io/signalfx/splunk-otel-collector:0.94.0
          imagePullPolicy: IfNotPresent
          command: ["/migratecheckpoint"]
          securityContext:
            runAsUser: 0
          env:
          - name: CONTAINER_LOG_PATH_FLUENTD
            value: "/var/log/splunk-fluentd-containers.log.pos"
          - name: CONTAINER_LOG_PATH_OTEL
            value: "/var/addon/splunk/otel_pos/receiver_filelog_"
          - name: CUSTOM_LOG_PATH_FLUENTD
            value: "/var/log/splunk-fluentd-*.pos"
          - name: CUSTOM_LOG_PATH_OTEL
            value: "/var/addon/splunk/otel_pos/receiver_filelog_"
          - name: CUSTOM_LOG_CAPTURE_REGEX
            value: '\/var\/log\/splunk\-fluentd\-(?P<name>[\w0-9-_]+)\.pos'
          - name: JOURNALD_LOG_PATH_FLUENTD
            value: "/var/log/splunkd-fluentd-journald-*.pos.json"
          - name: JOURNALD_LOG_PATH_OTEL
            value: "/var/addon/splunk/otel_pos/receiver_journald_"
          - name: JOURNALD_LOG_CAPTURE_REGEX
            value: '\/splunkd\-fluentd\-journald\-(?P<name>[\w0-9-_]+)\.pos\.json'
          resources:
            limits:
              cpu: 200m
              memory: 500Mi
          volumeMounts:
            - name: checkpoint
              mountPath: /var/addon/splunk/otel_pos
            - name: varlog
              mountPath: /var/log
            - name: varlibdockercontainers
              mountPath: /var/lib/docker/containers
      containers:
      - name: otel-collector
        command:
        - /otelcol
        - --config=/conf/relay.yaml
        ports:
        - name: fluentforward
          containerPort: 8006
          hostPort: 8006
          protocol: TCP
        - name: otlp
          containerPort: 4317
          hostPort: 4317
          protocol: TCP
        - name: otlp-http
          containerPort: 4318
          protocol: TCP
        - name: otlp-http-old
          containerPort: 55681
          protocol: TCP
        image: quay.io/signalfx/splunk-otel-collector:0.94.0
        imagePullPolicy: IfNotPresent
        securityContext:
          runAsUser: 0
        env:
          - name: SPLUNK_MEMORY_TOTAL_MIB
            value: "500"
          - name: K8S_NODE_NAME
            valueFrom:
              fieldRef:
                fieldPath: spec.nodeName
          - name: K8S_NODE_IP
            valueFrom:
              fieldRef:
                apiVersion: v1
                fieldPath: status.hostIP
          - name: K8S_POD_IP
            valueFrom:
              fieldRef:
                apiVersion: v1
                fieldPath: status.podIP
          - name: K8S_POD_NAME
            valueFrom:
              fieldRef:
                fieldPath: metadata.name
          - name: K8S_POD_UID
            valueFrom:
              fieldRef:
                fieldPath: metadata.uid
          - name: K8S_NAMESPACE
            valueFrom:
              fieldRef:
                fieldPath: metadata.namespace
          - name: SPLUNK_OBSERVABILITY_ACCESS_TOKEN
            valueFrom:
              secretKeyRef:
                name: default-splunk-otel-collector
                key: splunk_observability_access_token

        readinessProbe:
          httpGet:
            path: /
            port: 13133
        livenessProbe:
          httpGet:
            path: /
            port: 13133
        resources:
          limits:
            cpu: 200m
            memory: 500Mi
        volumeMounts:
        - mountPath: /conf
          name: otel-configmap
        - name: varlog
          mountPath: /var/log
          readOnly: true
        - name: varlibdockercontainers
          mountPath: /var/lib/docker/containers
          readOnly: true
        - name: checkpoint
          mountPath: /var/addon/splunk/otel_pos
        - mountPath: /usr/lib/splunk-otel-collector/agent-bundle/run/collectd
          name: run-collectd
          readOnly: false
      terminationGracePeriodSeconds: 600
      volumes:
      - name: run-collectd
        emptyDir:
          sizeLimit: 25Mi
      - name: varlog
        hostPath:
          path: /var/log
      - name: varlibdockercontainers
        hostPath:
          path: /var/lib/docker/containers
      - name: checkpoint
        hostPath:
          path: /var/addon/splunk/otel_pos
          type: DirectoryOrCreate
      - name: otel-configmap
        configMap:
          name: default-splunk-otel-collector-otel-agent
          items:
            - key: relay
              path: relay.yaml<|MERGE_RESOLUTION|>--- conflicted
+++ resolved
@@ -32,11 +32,7 @@
         component: otel-collector-agent
         release: default
       annotations:
-<<<<<<< HEAD
-        checksum/config: 0fb955258878dc5ec505e6df749293c90ddd2c985e7d69206bbb526a842ebec8
-=======
-        checksum/config: d30b63d994891c4ab83cabed0471cb6bd91e53c694897da02c89250ff42e0d4b
->>>>>>> 052b39a2
+        checksum/config: 251369b07ed22790c20b4617acc06c093b4f4d1d0111a64e1f0b51114a207ba8
         kubectl.kubernetes.io/default-container: otel-collector
     spec:
       hostNetwork: true
